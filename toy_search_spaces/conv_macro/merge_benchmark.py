import pickle
a = {}
for i in range(1,81):
<<<<<<< HEAD
    benchmark_file_name = "/paht/to/benchmark_dictionary_"+str(i)+".pkl"
=======
    benchmark_file_name = "/path/to/benchmark_dictionary_"+str(i)+".pkl"
>>>>>>> 9f4b5b84
    print("Reading file = " + benchmark_file_name)
    with open(benchmark_file_name, 'rb') as f:
        b = pickle.load(f)
    for k in b.keys():
        if k in a:
            print("Duplicate found")
            print(k)
        else:
            a[k] = b[k]
print(len(a))
with open("benchmark_all_archs_final.pkl", 'wb') as f:
    pickle.dump(a, f)<|MERGE_RESOLUTION|>--- conflicted
+++ resolved
@@ -1,11 +1,7 @@
 import pickle
 a = {}
 for i in range(1,81):
-<<<<<<< HEAD
-    benchmark_file_name = "/paht/to/benchmark_dictionary_"+str(i)+".pkl"
-=======
     benchmark_file_name = "/path/to/benchmark_dictionary_"+str(i)+".pkl"
->>>>>>> 9f4b5b84
     print("Reading file = " + benchmark_file_name)
     with open(benchmark_file_name, 'rb') as f:
         b = pickle.load(f)
